[package]
name = "solders"
version = "0.1.4"
edition = "2021"
include = ["src/*.rs", "/LICENSE", "/pyproject.toml"]
description = "Python binding to the Solana Rust SDK"
license = "MIT"
repository = "https://github.com/kevinheavey/solders"

# See more keys and their definitions at https://doc.rust-lang.org/cargo/reference/manifest.html
[lib]
name = "solders"
crate-type = ["cdylib", "rlib"]

[dependencies]
pyo3 = { version = "^0.16.4", features = ["extension-module", "abi3-py37"] }
solana-sdk = "^1.10.19"
bincode = "^1.3.3"
serde = "^1.0.136"
serde_json = "^1.0.59"
borsh = "^0.9.3"
dict_derive = "0.4.0"
<<<<<<< HEAD
solana-client = "1.10.23"
solana-transaction-status = "1.10.23"
solders-macros = { path = "../solders-macros" }
=======
solders-macros = "0.1.0"
>>>>>>> dbf90de2

[package.metadata.maturin]
python-source = "python"<|MERGE_RESOLUTION|>--- conflicted
+++ resolved
@@ -20,13 +20,9 @@
 serde_json = "^1.0.59"
 borsh = "^0.9.3"
 dict_derive = "0.4.0"
-<<<<<<< HEAD
 solana-client = "1.10.23"
 solana-transaction-status = "1.10.23"
-solders-macros = { path = "../solders-macros" }
-=======
 solders-macros = "0.1.0"
->>>>>>> dbf90de2
 
 [package.metadata.maturin]
 python-source = "python"