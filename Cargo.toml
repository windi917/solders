--- conflicted
+++ resolved
@@ -55,13 +55,8 @@
 solders-macros = { path = "./macros", version = "0.14.4" }
 solders-traits = { path = "./traits", version = "0.14.4" }
 serde_with = { version = "^1.14.0", features = ["base64"] }
-<<<<<<< HEAD
-solders-primitives = { path = "./primitives", version = "0.14.3" }
+solders-primitives = { path = "./primitives", version = "0.14.4" }
 solana-sdk = "^1.15.2"
-=======
-solders-primitives = { path = "./primitives", version = "0.14.4" }
-solana-sdk = "1.14.6"
->>>>>>> 056e6cfd
 bincode = "1.3.3"
 base64 = "0.13.0"
 serde = "^1.0.136"
